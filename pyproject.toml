--- conflicted
+++ resolved
@@ -24,16 +24,11 @@
 	"Topic :: Software Development :: Libraries :: Python Modules",
 	"Intended Audience :: Developers",
 ]
-<<<<<<< HEAD
-dynamic = ["dependencies"]
-=======
 dependencies = [
 	"python-dateutil>=2.7.2,<3.0.0",
 	"requests>=2.18.4,<3.0.0",
 	"meza>=0.47.0,<0.48.0",
 ]
-dynamic = ["version"]
->>>>>>> b9be6617
 
 [project.urls]
 Source = "https://github.com/reubano/csv2ofx"
@@ -49,12 +44,5 @@
 	"pytest-ruff",
 ]
 
-[tool.setuptools.dynamic]
-<<<<<<< HEAD
-dependencies = {file = "requirements.txt"}
-=======
-version = {attr = "csv2ofx.__version__"}
->>>>>>> b9be6617
-
 [tool.setuptools]
 packages = ["csv2ofx"]