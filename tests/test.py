--- conflicted
+++ resolved
@@ -135,14 +135,13 @@
             'pcmastercard.csv', 'pcmastercard.ofx'
         ),
         (
-<<<<<<< HEAD
             # N.B. input file obtained by pre-processing with
             #    bin/csvtrim ubs-ch-fr.csv > ubs-ch-fr_trimmed.csv
             ['-oq', '-m ubs-ch-fr'], 'ubs-ch-fr_trimmed.csv', 'ubs-ch-fr.qif'
-=======
+        ),
+        (
             ['-o', '-m outbank', '-e 20190301', SERVER_DATE],
             'outbank.csv', 'outbank.ofx'
->>>>>>> d7cd9951
         ),
     ]
 
