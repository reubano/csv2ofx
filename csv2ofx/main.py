#!/usr/bin/env python
# -*- coding: utf-8 -*-
# vim: sw=4:ts=4:expandtab

"""
csv2ofx.main
~~~~~~~~~~~~

Provides the primary ofx and qif conversion functions

Examples:
    literal blocks::

        python example_google.py

Attributes:
    ENCODING (str): Default file encoding.
"""
from __future__ import (
    absolute_import, division, print_function, with_statement,
    unicode_literals)

import time
import itertools as it
import traceback

from sys import stdin, stdout
from importlib import import_module
from imp import find_module, load_module
from pkgutil import iter_modules
from operator import itemgetter
from os import path as p
from io import open
from datetime import datetime as dt
from argparse import RawTextHelpFormatter, ArgumentParser
from pprint import pprint

try:
    FileNotFoundError
except NameError:
    FileNotFoundError = IOError

from builtins import *
from dateutil.parser import parse
from meza.io import read_csv, IterStringIO, write

from . import utils
from .ofx import OFX
from .qif import QIF


parser = ArgumentParser(  # pylint: disable=invalid-name
    description="description: csv2ofx converts a csv file to ofx and qif",
    prog='csv2ofx', usage='%(prog)s [options] <source> <dest>',
    formatter_class=RawTextHelpFormatter)

TYPES = ['CHECKING', 'SAVINGS', 'MONEYMRKT', 'CREDITLINE', 'Bank', 'Cash']
MAPPINGS = import_module('csv2ofx.mappings')
MODULES = tuple(itemgetter(1)(m) for m in iter_modules(MAPPINGS.__path__))


parser.add_argument(
    dest='source', nargs='?', help='the source csv file (defaults to stdin)')
parser.add_argument(
    dest='dest', nargs='?', help='the output file (defaults to stdout)')
parser.add_argument(
    '-a', '--account', metavar='TYPE', dest='account_type', choices=TYPES,
    help="default account type 'CHECKING' for OFX and 'Bank' for QIF.")
parser.add_argument(
    '-e', '--end', metavar='DATE', help="end date", default=str(dt.now()))
parser.add_argument(
    '-l', '--language', help="the language", default='ENG')
parser.add_argument(
    '-s', '--start', metavar='DATE', help="the start date")
parser.add_argument(
    '-m', '--mapping', metavar='MAPPING_NAME', help="the account mapping",
    default='default', choices=MODULES)
parser.add_argument(
    '-x', '--custom', metavar='FILE_PATH', help="path to a custom mapping file")
parser.add_argument(
    '-c', '--collapse', metavar='FIELD_NAME', help=(
        'field used to combine transactions within a split for double entry '
        'statements'))
parser.add_argument(
    '-C', '--chunksize', metavar='ROWS', type=int, default=2 ** 14,
    help="number of rows to process at a time")
parser.add_argument(
    '-L', '--list-mappings', help="list the available mappings",
    action='store_true', default=False)
parser.add_argument(
    '-V', '--version', help="show version and exit", action='store_true',
    default=False)
parser.add_argument(
    '-q', '--qif', help="enables 'QIF' output instead of 'OFX'",
    action='store_true', default=False)
parser.add_argument(
    '-o', '--overwrite', action='store_true', default=False,
    help="overwrite destination file if it exists")
parser.add_argument(
    '-D', '--server-date', help="OFX server date (default: source file mtime)")
parser.add_argument(
    '-E', '--encoding', default='utf-8', help="File encoding (default: utf-8)")
parser.add_argument(
    '-d', '--debug', action='store_true', default=False,
    help="display the options and arguments passed to the parser")
parser.add_argument(
    '-v', '--verbose', help="verbose output", action='store_true',
    default=False)

args = parser.parse_args()  # pylint: disable=C0103


def run():  # noqa: C901
    """Parses the CLI options and runs the main program
    """
    if args.debug:
        pprint(dict(args._get_kwargs()))  # pylint: disable=W0212
        exit(0)

    if args.version:
        from . import __version__ as version
        print('v%s' % version)
        exit(0)

    if args.list_mappings:
        print(', '.join(MODULES))
        exit(0)

    if args.custom:
        name = p.splitext(p.split(args.custom)[1])[0]
        found = find_module(name, [p.dirname(p.abspath(args.custom))])
        module = load_module(name, *found)
    else:
        module = import_module('csv2ofx.mappings.%s' % args.mapping)

    mapping = module.mapping

    okwargs = {
        'def_type': args.account_type or 'Bank' if args.qif else 'CHECKING',
        'start': parse(args.start) if args.start else None,
        'end': parse(args.end) if args.end else None
    }

    cont = QIF(mapping, **okwargs) if args.qif else OFX(mapping, **okwargs)
    source = open(args.source, encoding=args.encoding) if args.source else stdin

    delimiter = mapping.get('delimiter', ',')

    try:
        records = read_csv(source, has_header=cont.has_header,
            delimiter=delimiter)
        groups = cont.gen_groups(records, args.chunksize)
        trxns = cont.gen_trxns(groups, args.collapse)
        cleaned_trxns = cont.clean_trxns(trxns)
        data = utils.gen_data(cleaned_trxns)
        body = cont.gen_body(data)

        if args.server_date:
            server_date = parse(args.server_date)
        else:
            try:
                mtime = p.getmtime(source.name)
            except (AttributeError, FileNotFoundError):
                mtime = time.time()

            server_date = dt.fromtimestamp(mtime)

        header = cont.header(date=server_date, language=args.language)
        footer = cont.footer(date=server_date)
        filtered = filter(None, [header, body, footer])
        content = it.chain.from_iterable(filtered)
        kwargs = {
            'overwrite': args.overwrite,
            'chunksize': args.chunksize,
            'encoding': args.encoding}
    except Exception as err:  # pylint: disable=broad-except
        source.close()
        exit(err)

    dest = open(args.dest, 'w', encoding=args.encoding) if args.dest else stdout

    try:
        res = write(dest, IterStringIO(content), **kwargs)
    except KeyError as err:
        msg = 'Field %s is missing from file. Check `mapping` option.' % err
    except TypeError as err:
        msg = 'No data to write. %s. ' % str(err)

        if args.collapse:
            msg += 'Check `start` and `end` options.'
        else:
            msg += 'Try again with `-c` option.'
<<<<<<< HEAD
    except ValueError:
        # csv2ofx called with no arguments
        # TODO I have a file that creates an error, which does not mean that it has been called with no arguments.
        msg = 0
        parser.print_help()
=======
>>>>>>> 7ef8f7e6
    except Exception as err:  # pylint: disable=broad-except
        msg = 1
        traceback.print_exc()
    else:
        msg = 0 if res else 'No data to write. Check `start` and `end` options.'
    finally:
        exit(msg)
        source.close() if args.source else None
        dest.close() if args.dest else None


if __name__ == '__main__':
    run()<|MERGE_RESOLUTION|>--- conflicted
+++ resolved
@@ -190,14 +190,6 @@
             msg += 'Check `start` and `end` options.'
         else:
             msg += 'Try again with `-c` option.'
-<<<<<<< HEAD
-    except ValueError:
-        # csv2ofx called with no arguments
-        # TODO I have a file that creates an error, which does not mean that it has been called with no arguments.
-        msg = 0
-        parser.print_help()
-=======
->>>>>>> 7ef8f7e6
     except Exception as err:  # pylint: disable=broad-except
         msg = 1
         traceback.print_exc()
