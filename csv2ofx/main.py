#!/usr/bin/env python
# -*- coding: utf-8 -*-
# vim: sw=4:ts=4:expandtab

"""
csv2ofx.main
~~~~~~~~~~~~

Provides the primary ofx and qif conversion functions

Examples:
    literal blocks::

        python example_google.py

Attributes:
    ENCODING (str): Default file encoding.
"""
from __future__ import (
    absolute_import,
    division,
    print_function,
    with_statement,
    unicode_literals,
)

import time
import itertools as it
import traceback

from sys import stdin, stdout, exit
from importlib import import_module
from imp import find_module, load_module
from pkgutil import iter_modules
from operator import itemgetter
from os import path as p
from io import open
from datetime import datetime as dt
from argparse import RawTextHelpFormatter, ArgumentParser
from pprint import pprint

try:
    FileNotFoundError
except NameError:
    FileNotFoundError = IOError

from builtins import *
from dateutil.parser import parse
from meza.io import read_csv, IterStringIO, write

from . import utils
from .ofx import OFX
from .qif import QIF


parser = ArgumentParser(  # pylint: disable=invalid-name
    description="description: csv2ofx converts a csv file to ofx and qif",
    prog="csv2ofx",
    usage="%(prog)s [options] <source> <dest>",
    formatter_class=RawTextHelpFormatter,
)

TYPES = ["CHECKING", "SAVINGS", "MONEYMRKT", "CREDITLINE", "Bank", "Cash"]
MAPPINGS = import_module("csv2ofx.mappings")
MODULES = tuple(itemgetter(1)(m) for m in iter_modules(MAPPINGS.__path__))


parser.add_argument(
    dest="source", nargs="?", help="the source csv file (defaults to stdin)"
)
parser.add_argument(dest="dest", nargs="?", help="the output file (defaults to stdout)")
parser.add_argument(
    "-a",
    "--account",
    metavar="TYPE",
    dest="account_type",
    choices=TYPES,
    help="default account type 'CHECKING' for OFX and 'Bank' for QIF.",
)
parser.add_argument(
    "-e", "--end", metavar="DATE", help="end date", default=str(dt.now())
)
parser.add_argument("-l", "--language", help="the language", default="ENG")
parser.add_argument("-s", "--start", metavar="DATE", help="the start date")
parser.add_argument(
    "-m",
    "--mapping",
    metavar="MAPPING_NAME",
    help="the account mapping",
    default="default",
    choices=MODULES,
)
parser.add_argument(
    "-x", "--custom", metavar="FILE_PATH", help="path to a custom mapping file"
)
parser.add_argument(
    "-c",
    "--collapse",
    metavar="FIELD_NAME",
    help=(
        "field used to combine transactions within a split for double entry "
        "statements"
    ),
)
parser.add_argument(
    "-C",
    "--chunksize",
    metavar="ROWS",
    type=int,
    default=2 ** 14,
    help="number of rows to process at a time",
)
parser.add_argument(
    "-L",
    "--list-mappings",
    help="list the available mappings",
    action="store_true",
    default=False,
)
parser.add_argument(
    "-V", "--version", help="show version and exit", action="store_true", default=False
)
parser.add_argument(
    "-q",
    "--qif",
    help="enables 'QIF' output instead of 'OFX'",
    action="store_true",
    default=False,
)
parser.add_argument(
    "-o",
    "--overwrite",
    action="store_true",
    default=False,
    help="overwrite destination file if it exists",
)
parser.add_argument(
    "-D", "--server-date", help="OFX server date (default: source file mtime)"
)
parser.add_argument(
    "-E", "--encoding", default="utf-8", help="File encoding (default: utf-8)"
)
parser.add_argument(
    "-d",
    "--debug",
    action="store_true",
    default=False,
    help="display the options and arguments passed to the parser",
)
parser.add_argument(
    "-v", "--verbose", help="verbose output", action="store_true", default=False
)

args = parser.parse_args()  # pylint: disable=C0103


def run():  # noqa: C901
    """Parses the CLI options and runs the main program"""
    if args.debug:
        pprint(dict(args._get_kwargs()))  # pylint: disable=W0212
        exit(0)

    if args.version:
        from . import __version__ as version

        print("v%s" % version)
        exit(0)

    if args.list_mappings:
        print(", ".join(MODULES))
        exit(0)

    if args.custom:
        name = p.splitext(p.split(args.custom)[1])[0]
        found = find_module(name, [p.dirname(p.abspath(args.custom))])
        module = load_module(name, *found)
    else:
        module = import_module("csv2ofx.mappings.%s" % args.mapping)

    mapping = module.mapping

    okwargs = {
        "def_type": args.account_type or "Bank" if args.qif else "CHECKING",
        "start": parse(args.start) if args.start else None,
        "end": parse(args.end) if args.end else None,
    }

    cont = QIF(mapping, **okwargs) if args.qif else OFX(mapping, **okwargs)
    source = open(args.source, encoding=args.encoding) if args.source else stdin

    delimiter = mapping.get("delimiter", ",")

    try:
<<<<<<< HEAD
        raw = read_csv(source, has_header=cont.has_header,
            delimiter=delimiter)
        records = getattr(cont, 'process_records', lambda x: x)(raw)
=======
        records = read_csv(source, has_header=cont.has_header, delimiter=delimiter)
>>>>>>> 0cf9432a
        groups = cont.gen_groups(records, args.chunksize)
        trxns = cont.gen_trxns(groups, args.collapse)
        cleaned_trxns = cont.clean_trxns(trxns)
        data = utils.gen_data(cleaned_trxns)
        body = cont.gen_body(data)

        if args.server_date:
            server_date = parse(args.server_date)
        else:
            try:
                mtime = p.getmtime(source.name)
            except (AttributeError, FileNotFoundError):
                mtime = time.time()

            server_date = dt.fromtimestamp(mtime)

        header = cont.header(date=server_date, language=args.language)
        footer = cont.footer(date=server_date)
        filtered = filter(None, [header, body, footer])
        content = it.chain.from_iterable(filtered)
        kwargs = {
            "overwrite": args.overwrite,
            "chunksize": args.chunksize,
            "encoding": args.encoding,
        }
    except Exception as err:  # pylint: disable=broad-except
        source.close()
        exit(err)

    dest = open(args.dest, "w", encoding=args.encoding) if args.dest else stdout

    try:
        res = write(dest, IterStringIO(content), **kwargs)
    except KeyError as err:
        msg = "Field %s is missing from file. Check `mapping` option." % err
    except TypeError as err:
        msg = "No data to write. %s. " % str(err)

        if args.collapse:
            msg += "Check `start` and `end` options."
        else:
            msg += "Try again with `-c` option."
    except ValueError as err:
        # csv2ofx called with no arguments or broken mapping
        msg = "Possible mapping problem: %s. " % str(err)
        parser.print_help()
    except Exception:  # pylint: disable=broad-except
        msg = 1
        traceback.print_exc()
    else:
        msg = 0 if res else "No data to write. Check `start` and `end` options."
    finally:
        exit(msg)
        source.close() if args.source else None
        dest.close() if args.dest else None


if __name__ == "__main__":
    run()<|MERGE_RESOLUTION|>--- conflicted
+++ resolved
@@ -191,13 +191,8 @@
     delimiter = mapping.get("delimiter", ",")
 
     try:
-<<<<<<< HEAD
-        raw = read_csv(source, has_header=cont.has_header,
-            delimiter=delimiter)
+        raw = read_csv(source, has_header=cont.has_header, delimiter=delimiter)
         records = getattr(cont, 'process_records', lambda x: x)(raw)
-=======
-        records = read_csv(source, has_header=cont.has_header, delimiter=delimiter)
->>>>>>> 0cf9432a
         groups = cont.gen_groups(records, args.chunksize)
         trxns = cont.gen_trxns(groups, args.collapse)
         cleaned_trxns = cont.clean_trxns(trxns)
